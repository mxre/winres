//! Rust Windows resource helper
//!
//! This crate implements a simple generator for Windows resource (.rc) files
//! for use with either Microsoft `rc.exe` resource compiler or with GNU `windres.exe`
//!
//! The [`WindowsResorce::compile()`] method is intended to be used from a build script and
//! needs environment variables from cargo to be set. It not only compiles the resource
//! but directs cargo to link the resource compiler's output.
//!
//! # Example
//!
//! ```rust
//! # extern crate winres;
//! # use std::io;
//! # fn test_main() -> io::Result<()> {
//! if cfg!(target_os = "windows") {
//!     let mut res = winres::WindowsResource::new();
//!     res.set_icon("test.ico")
//! #      .set_output_directory(".")
//!        .set("InternalName", "TEST.EXE")
//!        // manually set version 1.0.0.0
//!        .set_version_info(winres::VersionInfo::PRODUCTVERSION, 0x0001000000000000);
//!     res.compile()?;
//! }
//! # Ok(())
//! # }
//! ```
//!
//! # Defaults
//!
//! We try to guess some sensible default values from Cargo's build time environement variables
//! This is described in [`WindowsResource::new()`]. Furthermore we have to know where to find the
//! resource compiler for the MSVC Toolkit. This can be done by looking up a registry key but
//! for MinGW this has to be done manually.
//!
//! The following paths are the hardcoded defaults:
//! MSVC the last registry key at
//! `HKLM\SOFTWARE\Microsoft\Windows Kits\Installed Roots`, for MinGW we try our luck by simply
//! using the `%PATH%` environment variable.
//!
//! Note that the toolkit bitness as to match the one from the current Rust compiler. If you are
//! using Rust GNU 64-bit you have to use MinGW64. For MSVC this is simpler as (recent) Windows
//! SDK always installs both versions on a 64-bit system.
//!
//! [`WindowsResorce::compile()`]: struct.WindowsResource.html#method.compile
//! [`WindowsResource::new()`]: struct.WindowsResource.html#method.new

use std::collections::HashMap;
use std::env;
use std::fs;
use std::io;
use std::io::prelude::*;
use std::path::{Path, PathBuf};
use std::process;

extern crate toml;

/// Version info field names
#[derive(PartialEq, Eq, Hash, Debug)]
pub enum VersionInfo {
    /// The version value consists of four 16 bit words, e.g.,
    /// `MAJOR << 48 | MINOR << 32 | PATCH << 16 | RELEASE`
    FILEVERSION,
    /// The version value consists of four 16 bit words, e.g.,
    /// `MAJOR << 48 | MINOR << 32 | PATCH << 16 | RELEASE`
    PRODUCTVERSION,
    /// Should be Windows NT Win32, with value `0x40004`
    FILEOS,
    /// The value (for a rust compiler output) should be
    /// 1 for a EXE and 2 for a DLL
    FILETYPE,
    /// Only for Windows drivers
    FILESUBTYPE,
    /// Bit mask for FILEFLAGS
    FILEFLAGSMASK,
    /// Only the bits set in FILEFLAGSMASK are read
    FILEFLAGS,
}

#[derive(Debug)]
struct Icon {
    path: String,
    name_id: String,
}

#[derive(Debug)]
pub struct WindowsResource {
    toolkit_path: PathBuf,
    properties: HashMap<String, String>,
    version_info: HashMap<VersionInfo, u64>,
    rc_file: Option<String>,
    icons: Vec<Icon>,
    language: u16,
    manifest: Option<String>,
    manifest_file: Option<String>,
    output_directory: String,
<<<<<<< HEAD
    windres_path: Option<String>,
    ar_path: Option<String>,
    append_rc_content: String,
=======
    windres_path: String,
    ar_path: String,
    add_toolkit_include: bool,
>>>>>>> 8069f7e8
}

#[allow(clippy::new_without_default)]
impl WindowsResource {
    /// Create a new resource with version info struct
    ///
    ///
    /// We initialize the resource file with values provided by cargo
    ///
    /// | Field                | Cargo / Values               |
    /// |----------------------|------------------------------|
    /// | `"FileVersion"`      | `package.version`            |
    /// | `"ProductVersion"`   | `package.version`            |
    /// | `"ProductName"`      | `package.name`               |
    /// | `"FileDescription"`  | `package.description`        |
    ///
    /// Furthermore if a section `package.metadata.winres` exists
    /// in `Cargo.toml` it will be parsed. Values in this section take precedence
    /// over the values provided natively by cargo. Only the string table
    /// of the version struct can be set this way.
    /// Additionally, the language field is set to neutral (i.e. `0`)
    /// and no icon is set. These settings have to be done programmatically.
    ///
    /// `Cargo.toml` files have to be written in UTF-8, so we support all valid UTF-8 strings
    /// provided.
    ///
    /// ```,toml
    /// #Cargo.toml
    /// [package.metadata.winres]
    /// OriginalFilename = "testing.exe"
    /// FileDescription = "⛄❤☕"
    /// LegalCopyright = "Copyright © 2016"
    /// ```
    ///
    /// The version info struct is set to some values
    /// sensible for creating an executable file.
    ///
    /// | Property             | Cargo / Values               |
    /// |----------------------|------------------------------|
    /// | `FILEVERSION`        | `package.version`            |
    /// | `PRODUCTVERSION`     | `package.version`            |
    /// | `FILEOS`             | `VOS_NT_WINDOWS32 (0x40004)` |
    /// | `FILETYPE`           | `VFT_APP (0x1)`              |
    /// | `FILESUBTYPE`        | `VFT2_UNKNOWN (0x0)`         |
    /// | `FILEFLAGSMASK`      | `VS_FFI_FILEFLAGSMASK (0x3F)`|
    /// | `FILEFLAGS`          | `0x0`                        |
    ///
    pub fn new() -> Self {
        let mut props: HashMap<String, String> = HashMap::new();
        let mut ver: HashMap<VersionInfo, u64> = HashMap::new();

        props.insert(
            "FileVersion".to_string(),
            env::var("CARGO_PKG_VERSION").unwrap(),
        );
        props.insert(
            "ProductVersion".to_string(),
            env::var("CARGO_PKG_VERSION").unwrap(),
        );
        props.insert(
            "ProductName".to_string(),
            env::var("CARGO_PKG_NAME").unwrap(),
        );
        props.insert(
            "FileDescription".to_string(),
            env::var("CARGO_PKG_DESCRIPTION").unwrap(),
        );

        parse_cargo_toml(&mut props).unwrap();

        let mut version = 0_u64;
        version |= env::var("CARGO_PKG_VERSION_MAJOR")
            .unwrap()
            .parse()
            .unwrap_or(0)
            << 48;
        version |= env::var("CARGO_PKG_VERSION_MINOR")
            .unwrap()
            .parse()
            .unwrap_or(0)
            << 32;
        version |= env::var("CARGO_PKG_VERSION_PATCH")
            .unwrap()
            .parse()
            .unwrap_or(0)
            << 16;
        // version |= env::var("CARGO_PKG_VERSION_PRE").unwrap().parse().unwrap_or(0);
        ver.insert(VersionInfo::FILEVERSION, version);
        ver.insert(VersionInfo::PRODUCTVERSION, version);
        ver.insert(VersionInfo::FILEOS, 0x00040004);
        ver.insert(VersionInfo::FILETYPE, 1);
        ver.insert(VersionInfo::FILESUBTYPE, 0);
        ver.insert(VersionInfo::FILEFLAGSMASK, 0x3F);
        ver.insert(VersionInfo::FILEFLAGS, 0);

        let sdk = if cfg!(target_env = "msvc") {
            match get_sdk() {
                Ok(mut v) => v.pop().unwrap(),
                Err(_) => PathBuf::new(),
            }
        } else if cfg!(windows) {
            PathBuf::from("\\")
        } else {
            PathBuf::from("/")
        };

        WindowsResource {
            toolkit_path: sdk,
            properties: props,
            version_info: ver,
            rc_file: None,
            icons: Vec::new(),
            language: 0,
            manifest: None,
            manifest_file: None,
<<<<<<< HEAD
            output_directory: env::var("OUT_DIR").unwrap_or(".".to_string()),
            windres_path: None,
            ar_path: None,
            append_rc_content: String::new(),
=======
            output_directory: env::var("OUT_DIR").unwrap_or_else(|_| ".".to_string()),

            #[cfg(windows)]
            windres_path: "windres.exe".to_string(),
            #[cfg(unix)]
            windres_path: "windres".to_string(),

            #[cfg(windows)]
            ar_path: "ar.exe".to_string(),
            #[cfg(unix)]
            ar_path: "ar".to_string(),

            add_toolkit_include: false,
>>>>>>> 8069f7e8
        }
    }

    /// Set string properties of the version info struct.
    ///
    /// Possible field names are:
    ///
    ///  - `"FileVersion"`
    ///  - `"FileDescription"`
    ///  - `"ProductVersion"`
    ///  - `"ProductName"`
    ///  - `"OriginalFilename"`
    ///  - `"LegalCopyright"`
    ///  - `"LegalTrademark"`
    ///  - `"CompanyName"`
    ///  - `"Comments"`
    ///  - `"InternalName"`
    ///
    /// Additionally there exists
    /// `"PrivateBuild"`, `"SpecialBuild"`
    /// which should only be set, when the `FILEFLAGS` property is set to
    /// `VS_FF_PRIVATEBUILD(0x08)` or `VS_FF_SPECIALBUILD(0x20)`
    ///
    /// It is possible to use arbirtrary field names but Windows Explorer and other
    /// tools might not show them.
    pub fn set<'a>(&mut self, name: &'a str, value: &'a str) -> &mut Self {
        self.properties.insert(name.to_string(), value.to_string());
        self
    }

    /// Set the correct path for the toolkit.
    ///
    /// For the GNU toolkit this has to be the path where MinGW
    /// put `windres.exe` and `ar.exe`. This could be something like:
    /// `"C:\Program Files\mingw-w64\x86_64-5.3.0-win32-seh-rt_v4-rev0\mingw64\bin"`
    ///
    /// For MSVC the Windows SDK has to be installed. It comes with the resource compiler
    /// `rc.exe`. This should be set to the root directory of the Windows SDK, e.g.,
    /// `"C:\Program Files (x86)\Windows Kits\10"`
    /// or, if multiple 10 versions are installed,
    /// set it directly to the corret bin directory
    /// `"C:\Program Files (x86)\Windows Kits\10\bin\10.0.14393.0\x64"`
    ///
    /// If it is left unset, it will look up a path in the registry,
    /// i.e. `HKLM\SOFTWARE\Microsoft\Windows Kits\Installed Roots`
    pub fn set_toolkit_path<'a>(&mut self, path: &'a str) -> &mut Self {
        self.toolkit_path = PathBuf::from(path);
        self
    }

    /// Set the user interface language of the file
    ///
    /// # Example
    ///
    /// ```
    /// extern crate winapi;
    /// extern crate winres;
    /// # use std::io;
    /// fn main() {
    ///   if cfg!(target_os = "windows") {
    ///     let mut res = winres::WindowsResource::new();
    /// #   res.set_output_directory(".");
    ///     res.set_language(winapi::um::winnt::MAKELANGID(
    ///         winapi::um::winnt::LANG_ENGLISH,
    ///         winapi::um::winnt::SUBLANG_ENGLISH_US
    ///     ));
    ///     res.compile().unwrap();
    ///   }
    /// }
    /// ```
    /// For possible values look at the `winapi::um::winnt` constants, specifically those
    /// starting with `LANG_` and `SUBLANG_`.
    ///
    /// [`MAKELANGID`]: https://docs.rs/winapi/0.3/x86_64-pc-windows-msvc/winapi/um/winnt/fn.MAKELANGID.html
    /// [`winapi::um::winnt`]: https://docs.rs/winapi/0.3/x86_64-pc-windows-msvc/winapi/um/winnt/index.html#constants
    ///
    /// # Table
    /// Sometimes it is just simpler to specify the numeric constant directly
    /// (That is what most `.rc` files do).
    /// For possible values take a look at the MSDN page for resource files;
    /// we only listed some values here.
    ///
    /// | Language            | Value    |
    /// |---------------------|----------|
    /// | Neutral             | `0x0000` |
    /// | English             | `0x0009` |
    /// | English (US)        | `0x0409` |
    /// | English (GB)        | `0x0809` |
    /// | German              | `0x0407` |
    /// | German (AT)         | `0x0c07` |
    /// | French              | `0x000c` |
    /// | French (FR)         | `0x040c` |
    /// | Catalan             | `0x0003` |
    /// | Basque              | `0x042d` |
    /// | Breton              | `0x007e` |
    /// | Scottish Gaelic     | `0x0091` |
    /// | Romansch            | `0x0017` |
    pub fn set_language(&mut self, language: u16) -> &mut Self {
        self.language = language;
        self
    }

    /// Add an icon with nameID `1`.
    ///
    /// This icon need to be in `ico` format. The filename can be absolute
    /// or relative to the projects root.
    ///
    /// Equivalent to `set_icon_with_id(path, "1")`.
    pub fn set_icon<'a>(&mut self, path: &'a str) -> &mut Self {
        self.set_icon_with_id(path, "1")
    }

    /// Add an icon with the specified name ID.
    ///
    /// This icon need to be in `ico` format. The path can be absolute or
    /// relative to the projects root.
    ///
    /// ## Name ID and Icon Loading
    ///
    /// The name ID can be (the string representation of) a 16-bit unsigned
    /// integer, or some other string.
    ///
    /// You should not add multiple icons with the same name ID. It will result
    /// in a build failure.
    ///
    /// When the name ID is an integer, the icon can be loaded at runtime with
    ///
    /// ```ignore
    /// LoadIconW(h_instance, MAKEINTRESOURCEW(name_id_as_integer))
    /// ```
    ///
    /// Otherwise, it can be loaded with
    ///
    /// ```ignore
    /// LoadIconW(h_instance, name_id_as_wide_c_str_as_ptr)
    /// ```
    ///
    /// Where `h_instance` is the module handle of the current executable
    /// ([`GetModuleHandleW`](https://docs.rs/winapi/0.3.8/winapi/um/libloaderapi/fn.GetModuleHandleW.html)`(null())`),
    /// [`LoadIconW`](https://docs.rs/winapi/0.3.8/winapi/um/winuser/fn.LoadIconW.html)
    /// and
    /// [`MAKEINTRESOURCEW`](https://docs.rs/winapi/0.3.8/winapi/um/winuser/fn.MAKEINTRESOURCEW.html)
    /// are defined in winapi.
    ///
    /// ## Multiple Icons, Which One is Application Icon?
    ///
    /// When you have multiple icons, it's a bit complicated which one will be
    /// chosen as the application icon:
    /// <https://docs.microsoft.com/en-us/previous-versions/ms997538(v=msdn.10)?redirectedfrom=MSDN#choosing-an-icon>.
    ///
    /// To keep things simple, we recommand you use only 16-bit unsigned integer
    /// name IDs, and add the application icon first with the lowest id:
    ///
    /// ```nocheck
    /// res.set_icon("icon.ico") // This is application icon.
    ///    .set_icon_with_id("icon2.icon", "2")
    ///    .set_icon_with_id("icon3.icon", "3")
    ///    // ...
    /// ```
    pub fn set_icon_with_id<'a>(&mut self, path: &'a str, name_id: &'a str) -> &mut Self {
        self.icons.push(Icon {
            path: path.into(),
            name_id: name_id.into(),
        });
        self
    }

    /// Set a version info struct property
    /// Currently we only support numeric values; you have to look them up.
    pub fn set_version_info(&mut self, field: VersionInfo, value: u64) -> &mut Self {
        self.version_info.insert(field, value);
        self
    }

    /// Set the embedded manifest file
    ///
    /// # Example
    ///
    /// The following manifest will brand the exe as requesting administrator privileges.
    /// Thus, everytime it is executed, a Windows UAC dialog will appear.
    ///
    /// ```rust
    /// let mut res = winres::WindowsResource::new();
    /// res.set_manifest(r#"
    /// <assembly xmlns="urn:schemas-microsoft-com:asm.v1" manifestVersion="1.0">
    /// <trustInfo xmlns="urn:schemas-microsoft-com:asm.v3">
    ///     <security>
    ///         <requestedPrivileges>
    ///             <requestedExecutionLevel level="requireAdministrator" uiAccess="false" />
    ///         </requestedPrivileges>
    ///     </security>
    /// </trustInfo>
    /// </assembly>
    /// "#);
    /// ```
    pub fn set_manifest<'a>(&mut self, manifest: &'a str) -> &mut Self {
        self.manifest_file = None;
        self.manifest = Some(manifest.to_string());
        self
    }

    /// Some as [`set_manifest()`] but a filename can be provided and
    /// file is included by the resource compieler itself.
    /// This method works the same way as [`set_icon()`]
    ///
    /// [`set_manifest()`]: #method.set_manifest
    /// [`set_icon()`]: #method.set_icon
    pub fn set_manifest_file<'a>(&mut self, file: &'a str) -> &mut Self {
        self.manifest_file = Some(file.to_string());
        self.manifest = None;
        self
    }

    /// Set the path to the windres executable.
    pub fn set_windres_path(&mut self, path: &str) -> &mut Self {
        self.windres_path = path.to_string();
        self
    }

    /// Set the path to the ar executable.
    pub fn set_ar_path(&mut self, path: &str) -> &mut Self {
        self.ar_path = path.to_string();
        self
    }

    /// Set the path to the ar executable.
    pub fn add_toolkit_include(&mut self, add: bool) -> &mut Self {
        self.add_toolkit_include = add;
        self
    }

    /// Write a resource file with the set values
    pub fn write_resource_file<P: AsRef<Path>>(&self, path: P) -> io::Result<()> {
        let mut f = fs::File::create(path)?;

        // use UTF8 as an encoding
        // this makes it easier since in rust all string are UTF8
        writeln!(f, "#pragma code_page(65001)")?;
        writeln!(f, "1 VERSIONINFO")?;
        for (k, v) in self.version_info.iter() {
            match *k {
                VersionInfo::FILEVERSION | VersionInfo::PRODUCTVERSION => writeln!(
                    f,
                    "{:?} {}, {}, {}, {}",
                    k,
                    (*v >> 48) as u16,
                    (*v >> 32) as u16,
                    (*v >> 16) as u16,
                    *v as u16
                )?,
                _ => writeln!(f, "{:?} {:#x}", k, v)?,
            };
        }
        writeln!(f, "{{\nBLOCK \"StringFileInfo\"")?;
        writeln!(f, "{{\nBLOCK \"{:04x}04b0\"\n{{", self.language)?;
        for (k, v) in self.properties.iter() {
            if !v.is_empty() {
                writeln!(
                    f,
                    "VALUE \"{}\", \"{}\"",
                    escape_string(k),
                    escape_string(v)
                )?;
            }
        }
        writeln!(f, "}}\n}}")?;

        writeln!(f, "BLOCK \"VarFileInfo\" {{")?;
        writeln!(f, "VALUE \"Translation\", {:#x}, 0x04b0", self.language)?;
        writeln!(f, "}}\n}}")?;
        for icon in &self.icons {
            writeln!(
                f,
                "{} ICON \"{}\"",
                escape_string(&icon.name_id),
                escape_string(&icon.path)
            )?;
        }
        if let Some(e) = self.version_info.get(&VersionInfo::FILETYPE) {
            if let Some(manf) = self.manifest.as_ref() {
                writeln!(f, "{} 24", e)?;
                writeln!(f, "{{")?;
                for line in manf.lines() {
                    writeln!(f, "\"{}\"", escape_string(line.trim()))?;
                }
                writeln!(f, "}}")?;
            } else if let Some(manf) = self.manifest_file.as_ref() {
                writeln!(f, "{} 24 \"{}\"", e, escape_string(manf))?;
            }
        }
        write!(f, "{}", self.append_rc_content)?;
        Ok(())
    }

    /// Set a path to an already existing resource file.
    ///
    /// We will neither modify this file nor parse its contents. This function
    /// simply replaces the internaly generated resource file that is passed to
    /// the compiler. You can use this function to write a resource file yourself.
    pub fn set_resource_file<'a>(&mut self, path: &'a str) -> &mut Self {
        self.rc_file = Some(path.to_string());
        self
    }

    /// Append an additional snippet to the generated rc file.
    ///
    /// # Example
    ///
    /// Define a menu resource:
    ///
    /// ```rust
    /// # extern crate winres;
    /// # if cfg!(target_os = "windows") {
    ///     let mut res = winres::WindowsResource::new();
    ///     res.append_rc_content(r##"sample MENU
    /// {
    ///     MENUITEM "&Soup", 100
    ///     MENUITEM "S&alad", 101
    ///     POPUP "&Entree"
    ///     {
    ///          MENUITEM "&Fish", 200
    ///          MENUITEM "&Chicken", 201, CHECKED
    ///          POPUP "&Beef"
    ///          {
    ///               MENUITEM "&Steak", 301
    ///               MENUITEM "&Prime Rib", 302
    ///          }
    ///     }
    ///     MENUITEM "&Dessert", 103
    /// }"##);
    /// #    res.compile()?;
    /// # }
    /// # Ok::<_, std::io::Error>(())
    /// ```
    pub fn append_rc_content<'a>(&mut self, content: &'a str) -> &mut Self {
        if !(self.append_rc_content.ends_with('\n') || self.append_rc_content.is_empty()) {
            self.append_rc_content.push('\n');
        }
        self.append_rc_content.push_str(content);
        self
    }

    /// Override the output directoy.
    ///
    /// As a default, we use `%OUT_DIR%` set by cargo, but it may be necessary to override the
    /// the setting.
    pub fn set_output_directory<'a>(&mut self, path: &'a str) -> &mut Self {
        self.output_directory = path.to_string();
        self
    }

    fn compile_with_toolkit_gnu<'a>(&self, input: &'a str, output_dir: &'a str) -> io::Result<()> {
        let output = PathBuf::from(output_dir).join("resource.o");
        let input = PathBuf::from(input);
        let status = process::Command::new(&self.windres_path)
            .current_dir(&self.toolkit_path)
            .arg(format!("-I{}", env::var("CARGO_MANIFEST_DIR").unwrap()))
            .arg(format!("{}", input.display()))
            .arg(format!("{}", output.display()))
            .status()?;
        if !status.success() {
            return Err(io::Error::new(
                io::ErrorKind::Other,
                "Could not compile resource file",
            ));
        }

        let libname = PathBuf::from(output_dir).join("libresource.a");
        let status = process::Command::new(&self.ar_path)
            .current_dir(&self.toolkit_path)
            .arg("rsc")
            .arg(format!("{}", libname.display()))
            .arg(format!("{}", output.display()))
            .status()?;
        if !status.success() {
            return Err(io::Error::new(
                io::ErrorKind::Other,
                "Could not create static library for resource file",
            ));
        }

        println!("cargo:rustc-link-search=native={}", output_dir);
        println!("cargo:rustc-link-lib=static=resource");

        Ok(())
    }

    /// Run the resource compiler
    ///
    /// This function generates a resource file from the settings or
    /// uses an existing resource file and passes it to the resource compiler
    /// of your toolkit.
    ///
    /// Further more we will print the correct statements for
    /// `cargo:rustc-link-lib=` and `cargo:rustc-link-search` on the console,
    /// so that the cargo build script can link the compiled resource file.
    pub fn compile(&self) -> io::Result<()> {
        let output = PathBuf::from(&self.output_directory);
        let rc = output.join("resource.rc");
        if self.rc_file.is_none() {
            self.write_resource_file(&rc)?;
        }
        let rc = if let Some(s) = self.rc_file.as_ref() {
            s.clone()
        } else {
            rc.to_str().unwrap().to_string()
        };

        let target_env = std::env::var("CARGO_CFG_TARGET_ENV").unwrap();
        match target_env.as_str() {
            "gnu" => self.compile_with_toolkit_gnu(rc.as_str(), &self.output_directory),
            "msvc" => self.compile_with_toolkit_msvc(rc.as_str(), &self.output_directory),
            _ => Err(io::Error::new(
                io::ErrorKind::Other,
                "Can only compile resource file when target_env is \"gnu\" or \"msvc\"",
            )),
        }
    }

    fn compile_with_toolkit_msvc<'a>(&self, input: &'a str, output_dir: &'a str) -> io::Result<()> {
        let rc_exe = PathBuf::from(&self.toolkit_path).join("rc.exe");
        let rc_exe = if !rc_exe.exists() {
            if cfg!(target_arch = "x86_64") {
                PathBuf::from(&self.toolkit_path).join(r"bin\x64\rc.exe")
            } else {
                PathBuf::from(&self.toolkit_path).join(r"bin\x86\rc.exe")
            }
        } else {
            rc_exe
        };
        println!("Selected RC path: '{}'", rc_exe.display());
        let output = PathBuf::from(output_dir).join("resource.lib");
        let input = PathBuf::from(input);
        let mut command = process::Command::new(&rc_exe);
        let command = command.arg(format!("/I{}", env::var("CARGO_MANIFEST_DIR").unwrap()));

        if self.add_toolkit_include {
            let root = win_sdk_inlcude_root(&rc_exe);
            println!("Adding toolkit include: {}", root.display());
            command.arg(format!("/I{}", root.join("um").display()));
            command.arg(format!("/I{}", root.join("shared").display()));
        }

        let status = command
            .arg(format!("/fo{}", output.display()))
            .arg(format!("{}", input.display()))
            .output()?;

        println!(
            "RC Output:\n{}\n------",
            String::from_utf8_lossy(&status.stdout)
        );
        println!(
            "RC Error:\n{}\n------",
            String::from_utf8_lossy(&status.stderr)
        );
        if !status.status.success() {
            return Err(io::Error::new(
                io::ErrorKind::Other,
                "Could not compile resource file",
            ));
        }

        println!("cargo:rustc-link-search=native={}", output_dir);
        println!("cargo:rustc-link-lib=dylib=resource");
        Ok(())
    }
}

/// Find a Windows SDK
fn get_sdk() -> io::Result<Vec<PathBuf>> {
    // use the reg command, so we don't need a winapi dependency
    let output = process::Command::new("reg")
        .arg("query")
        .arg(r"HKLM\SOFTWARE\Microsoft\Windows Kits\Installed Roots")
        .arg("/reg:32")
        .output()?;

    if !output.status.success() {
        return Err(io::Error::new(
            io::ErrorKind::Other,
            format!(
                "Querying the registry failed with error message:\n{}",
                String::from_utf8(output.stderr)
                    .map_err(|e| io::Error::new(io::ErrorKind::Other, e.to_string()))?
            ),
        ));
    }

    let lines = String::from_utf8(output.stdout)
        .map_err(|e| io::Error::new(io::ErrorKind::Other, e.to_string()))?;
    let mut kits: Vec<PathBuf> = Vec::new();
    let mut lines: Vec<&str> = lines.lines().collect();
    lines.reverse();
    for line in lines {
        if line.trim().starts_with("KitsRoot") {
            let kit: String = line
                .chars()
                .skip(line.find("REG_SZ").unwrap() + 6)
                .skip_while(|c| c.is_whitespace())
                .collect();

            let p = PathBuf::from(&kit);
            let rc = if cfg!(target_arch = "x86_64") {
                p.join(r"bin\x64\rc.exe")
            } else {
                p.join(r"bin\x86\rc.exe")
            };

            if rc.exists() {
                println!("{:?}", rc);
                kits.push(rc.parent().unwrap().to_owned());
            }

            if let Ok(bin) = p.join("bin").read_dir() {
                for e in bin.filter_map(|e| e.ok()) {
                    let p = if cfg!(target_arch = "x86_64") {
                        e.path().join(r"x64\rc.exe")
                    } else {
                        e.path().join(r"x86\rc.exe")
                    };
                    if p.exists() {
                        println!("{:?}", p);
                        kits.push(p.parent().unwrap().to_owned());
                    }
                }
            }
        }
    }
    if kits.is_empty() {
        return Err(io::Error::new(
            io::ErrorKind::Other,
            "Can not find Windows SDK",
        ));
    }

    Ok(kits)
}

fn parse_cargo_toml(props: &mut HashMap<String, String>) -> io::Result<()> {
    let cargo = Path::new(&env::var("CARGO_MANIFEST_DIR").unwrap()).join("Cargo.toml");
    let mut f = fs::File::open(cargo)?;
    let mut cargo_toml = String::new();
    f.read_to_string(&mut cargo_toml)?;
    if let Ok(ml) = cargo_toml.parse::<toml::Value>() {
        if let Some(pkg) = ml.get("package") {
            if let Some(pkg) = pkg.get("metadata") {
                if let Some(pkg) = pkg.get("winres") {
                    if let Some(pkg) = pkg.as_table() {
                        for (k, v) in pkg {
                            // println!("{} {}", k ,v);
                            if let Some(v) = v.as_str() {
                                props.insert(k.clone(), v.to_string());
                            } else {
                                println!("package.metadata.winres.{} is not a string", k);
                            }
                        }
                    } else {
                        println!("package.metadata.winres is not a table");
                    }
                } else {
                    println!("package.metadata.winres does not exist");
                }
            } else {
                println!("package.metadata does not exist");
            }
        } else {
            println!("package does not exist");
        }
    } else {
        println!("TOML parsing error")
    }
    Ok(())
}

fn escape_string(string: &str) -> String {
    let mut escaped = String::new();
    for chr in string.chars() {
        // In quoted RC strings, double-quotes are escaped by using two
        // consecutive double-quotes.  Other characters are escaped in the
        // usual C way using backslashes.
        match chr {
            '"' => escaped.push_str("\"\""),
            '\'' => escaped.push_str("\\'"),
            '\\' => escaped.push_str("\\\\"),
            '\n' => escaped.push_str("\\n"),
            '\t' => escaped.push_str("\\t"),
            '\r' => escaped.push_str("\\r"),
            _ => escaped.push(chr),
        };
    }
    escaped
}

fn win_sdk_inlcude_root(path: &Path) -> PathBuf {
    let mut tools_path = PathBuf::new();
    let mut iter = path.iter();
    while let Some(p) = iter.next() {
        if p == "bin" {
            let version = iter.next().unwrap();
            tools_path.push("Include");
            if version.to_string_lossy().starts_with("10.") {
                tools_path.push(version);
            }
            break;
        } else {
            tools_path.push(p);
        }
    }

    tools_path
}

#[cfg(test)]
mod tests {
    use super::escape_string;
    use super::win_sdk_inlcude_root;

    #[test]
    fn string_escaping() {
        assert_eq!(&escape_string(""), "");
        assert_eq!(&escape_string("foo"), "foo");
        assert_eq!(&escape_string("\"Hello\""), "\"\"Hello\"\"");
        assert_eq!(
            &escape_string("C:\\Program Files\\Foobar"),
            "C:\\\\Program Files\\\\Foobar"
        );
    }

    #[test]
    fn toolkit_include_win10() {
        use std::path::Path;

        let res = win_sdk_inlcude_root(Path::new(
            r#"C:\Program Files (x86)\Windows Kits\10\bin\10.0.17763.0\x64\rc.exe"#,
        ));
        assert_eq!(
            res.as_os_str(),
            r#"C:\Program Files (x86)\Windows Kits\10\Include\10.0.17763.0"#
        );
    }

    #[test]
    fn toolkit_include_win8() {
        use std::path::Path;

        let res = win_sdk_inlcude_root(Path::new(
            r#"C:\Program Files (x86)\Windows Kits\8.1\bin\x86\rc.exe"#,
        ));
        assert_eq!(
            res.as_os_str(),
            r#"C:\Program Files (x86)\Windows Kits\8.1\Include"#
        );
    }
}<|MERGE_RESOLUTION|>--- conflicted
+++ resolved
@@ -94,15 +94,10 @@
     manifest: Option<String>,
     manifest_file: Option<String>,
     output_directory: String,
-<<<<<<< HEAD
     windres_path: Option<String>,
     ar_path: Option<String>,
+    add_toolkit_include: bool,
     append_rc_content: String,
-=======
-    windres_path: String,
-    ar_path: String,
-    add_toolkit_include: bool,
->>>>>>> 8069f7e8
 }
 
 #[allow(clippy::new_without_default)]
@@ -218,12 +213,6 @@
             language: 0,
             manifest: None,
             manifest_file: None,
-<<<<<<< HEAD
-            output_directory: env::var("OUT_DIR").unwrap_or(".".to_string()),
-            windres_path: None,
-            ar_path: None,
-            append_rc_content: String::new(),
-=======
             output_directory: env::var("OUT_DIR").unwrap_or_else(|_| ".".to_string()),
 
             #[cfg(windows)]
@@ -237,7 +226,7 @@
             ar_path: "ar".to_string(),
 
             add_toolkit_include: false,
->>>>>>> 8069f7e8
+            append_rc_content: String::new(),
         }
     }
 
@@ -528,7 +517,7 @@
                 writeln!(f, "{} 24 \"{}\"", e, escape_string(manf))?;
             }
         }
-        write!(f, "{}", self.append_rc_content)?;
+        writeln!(f, "{}", self.append_rc_content)?;
         Ok(())
     }
 
